--- conflicted
+++ resolved
@@ -209,14 +209,7 @@
             // reading the segment before the counter increment - this is needed to find the required segment later
             var segment = _sendSegment;
             // reserving the next cell
-<<<<<<< HEAD
             var scf = (long) SENDERS_AND_CLOSE_FLAG.getAndAdd(this, 1);
-            if (isClosed(scf)) {
-                return closedReason.get();
-            }
-=======
-            var scf = sendersAndClosedFlag.getAndIncrement();
->>>>>>> c96e9b5c
             var s = getSendersCounter(scf);
 
             // calculating the segment id and the index within the segment
